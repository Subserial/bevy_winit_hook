--- conflicted
+++ resolved
@@ -10,13 +10,8 @@
 use bevy_window::{
     RawHandleWrapper, Window, WindowClosed, WindowCreated, WindowMode, WindowResized,
 };
-<<<<<<< HEAD
-use bevy_window::{RawHandleWrapper, Window, WindowClosed, WindowCreated};
-use raw_window_handle::{HasRawDisplayHandle, HasRawWindowHandle};
 use std::fmt::{Debug, Formatter};
 use std::ops::{Deref, DerefMut};
-=======
->>>>>>> ac43e620
 
 use raw_window_handle::{HasDisplayHandle, HasWindowHandle};
 use winit::{
@@ -29,13 +24,9 @@
         self, convert_enabled_buttons, convert_window_level, convert_window_theme,
         convert_winit_theme,
     },
-<<<<<<< HEAD
     get_best_videomode, get_fitting_videomode,
     winit_hook::WindowHook,
-    WinitWindows,
-=======
-    get_best_videomode, get_fitting_videomode, CreateWindowParams, WinitWindows,
->>>>>>> ac43e620
+    CreateWindowParams, WinitWindows,
 };
 
 /// The cached state of a component. Used to check which properties were changed from within the app.
@@ -68,21 +59,7 @@
 /// If any of these entities are missing required components, those will be added with their
 /// default values.
 #[allow(clippy::too_many_arguments)]
-<<<<<<< HEAD
-pub(crate) fn create_windows<'a, T: WindowHook + 'a>(
-    event_loop: &EventLoopWindowTarget<()>,
-    mut commands: Commands,
-    created_windows: impl Iterator<Item = (Entity, Mut<'a, Window>, Option<&'a T>)>,
-    mut event_writer: EventWriter<WindowCreated>,
-    mut winit_windows: NonSendMut<WinitWindows>,
-    mut adapters: NonSendMut<AccessKitAdapters>,
-    mut handlers: ResMut<WinitActionHandlers>,
-    accessibility_requested: ResMut<AccessibilityRequested>,
-    #[cfg(target_arch = "wasm32")] event_channel: ResMut<CanvasParentResizeEventChannel>,
-) {
-    for (entity, mut window, hook) in created_windows {
-=======
-pub(crate) fn create_windows<F: QueryFilter + 'static>(
+pub(crate) fn create_windows<T: WindowHook, F: QueryFilter + 'static>(
     event_loop: &EventLoopWindowTarget<()>,
     (
         mut commands,
@@ -92,10 +69,9 @@
         mut adapters,
         mut handlers,
         accessibility_requested,
-    ): SystemParamItem<CreateWindowParams<F>>,
+    ): SystemParamItem<CreateWindowParams<T, F>>,
 ) {
-    for (entity, mut window) in &mut created_windows {
->>>>>>> ac43e620
+    for (entity, mut window, hook) in &mut created_windows {
         if winit_windows.get_window(entity).is_some() {
             continue;
         }
@@ -174,38 +150,15 @@
     mut window_resized: EventWriter<WindowResized>,
 ) {
     for (entity, mut window, mut cache) in &mut changed_windows {
-<<<<<<< HEAD
-        if let Some(winit_window) = winit_windows.get_window(entity) {
-            if window.title != cache.title {
-                winit_window.set_title(window.title.as_str());
-            }
-
-            if window.mode != cache.mode {
-                let new_mode = match window.mode {
-                    bevy_window::WindowMode::BorderlessFullscreen => {
-                        Some(winit::window::Fullscreen::Borderless(None))
-                    }
-                    bevy_window::WindowMode::Fullscreen => {
-                        Some(winit::window::Fullscreen::Exclusive(get_best_videomode(
-                            &winit_window.current_monitor().unwrap(),
-                        )))
-                    }
-                    bevy_window::WindowMode::SizedFullscreen => {
-                        Some(winit::window::Fullscreen::Exclusive(get_fitting_videomode(
-                            &winit_window.current_monitor().unwrap(),
-                            window.width() as u32,
-                            window.height() as u32,
-                        )))
-=======
         let Some(winit_window) = winit_windows.get_window(entity) else {
             continue;
         };
 
-        if window.title != cache.window.title {
+        if window.title != cache.title {
             winit_window.set_title(window.title.as_str());
         }
 
-        if window.mode != cache.window.mode {
+        if window.mode != cache.mode {
             let new_mode = match window.mode {
                 WindowMode::BorderlessFullscreen => {
                     Some(Some(winit::window::Fullscreen::Borderless(None)))
@@ -226,7 +179,6 @@
                     } else {
                         warn!("Could not determine current monitor, ignoring exclusive fullscreen request for window {:?}", window.title);
                         None
->>>>>>> ac43e620
                     }
                 }
                 WindowMode::Windowed => Some(None),
@@ -237,35 +189,21 @@
                     winit_window.set_fullscreen(new_mode);
                 }
             }
-<<<<<<< HEAD
-            if window.resolution != cache.resolution {
-                let physical_size = PhysicalSize::new(
-                    window.resolution.physical_width(),
-                    window.resolution.physical_height(),
-                );
-                winit_window.set_inner_size(physical_size);
-=======
-        }
-        if window.resolution != cache.window.resolution {
+        }
+
+        if window.resolution != cache.resolution {
             let physical_size = PhysicalSize::new(
                 window.resolution.physical_width(),
                 window.resolution.physical_height(),
             );
             if let Some(size_now) = winit_window.request_inner_size(physical_size) {
                 crate::react_to_resize(&mut window, size_now, &mut window_resized, entity);
->>>>>>> ac43e620
-            }
-        }
-
-<<<<<<< HEAD
-            if window.physical_cursor_position() != cache.physical_cursor_position() {
-                if let Some(physical_position) = window.physical_cursor_position() {
-                    let position = PhysicalPosition::new(physical_position.x, physical_position.y);
-=======
-        if window.physical_cursor_position() != cache.window.physical_cursor_position() {
+            }
+        }
+
+        if window.physical_cursor_position() != cache.physical_cursor_position() {
             if let Some(physical_position) = window.physical_cursor_position() {
                 let position = PhysicalPosition::new(physical_position.x, physical_position.y);
->>>>>>> ac43e620
 
                 if let Err(err) = winit_window.set_cursor_position(position) {
                     error!("could not set cursor position: {:?}", err);
@@ -273,84 +211,43 @@
             }
         }
 
-<<<<<<< HEAD
-            if window.cursor.icon != cache.cursor.icon {
-                winit_window.set_cursor_icon(converters::convert_cursor_icon(window.cursor.icon));
-            }
-
-            if window.cursor.grab_mode != cache.cursor.grab_mode {
-                crate::winit_windows::attempt_grab(winit_window, window.cursor.grab_mode);
-            }
-
-            if window.cursor.visible != cache.cursor.visible {
-                winit_window.set_cursor_visible(window.cursor.visible);
-            }
-
-            if window.cursor.hit_test != cache.cursor.hit_test {
-                if let Err(err) = winit_window.set_cursor_hittest(window.cursor.hit_test) {
-                    window.cursor.hit_test = cache.cursor.hit_test;
-                    warn!(
-                        "Could not set cursor hit test for window {:?}: {:?}",
-                        window.title, err
-                    );
-                }
-=======
-        if window.cursor.icon != cache.window.cursor.icon {
+        if window.cursor.icon != cache.cursor.icon {
             winit_window.set_cursor_icon(converters::convert_cursor_icon(window.cursor.icon));
         }
 
-        if window.cursor.grab_mode != cache.window.cursor.grab_mode {
+        if window.cursor.grab_mode != cache.cursor.grab_mode {
             crate::winit_windows::attempt_grab(winit_window, window.cursor.grab_mode);
         }
 
-        if window.cursor.visible != cache.window.cursor.visible {
+        if window.cursor.visible != cache.cursor.visible {
             winit_window.set_cursor_visible(window.cursor.visible);
         }
 
-        if window.cursor.hit_test != cache.window.cursor.hit_test {
+        if window.cursor.hit_test != cache.cursor.hit_test {
             if let Err(err) = winit_window.set_cursor_hittest(window.cursor.hit_test) {
-                window.cursor.hit_test = cache.window.cursor.hit_test;
+                window.cursor.hit_test = cache.cursor.hit_test;
                 warn!(
                     "Could not set cursor hit test for window {:?}: {:?}",
                     window.title, err
                 );
->>>>>>> ac43e620
-            }
-        }
-
-<<<<<<< HEAD
-            if window.decorations != cache.decorations
-                && window.decorations != winit_window.is_decorated()
-            {
-                winit_window.set_decorations(window.decorations);
-            }
-
-            if window.resizable != cache.resizable
-                && window.resizable != winit_window.is_resizable()
-            {
-                winit_window.set_resizable(window.resizable);
-            }
-
-            if window.enabled_buttons != cache.enabled_buttons {
-                winit_window.set_enabled_buttons(convert_enabled_buttons(window.enabled_buttons));
-=======
-        if window.decorations != cache.window.decorations
+            }
+        }
+
+        if window.decorations != cache.decorations
             && window.decorations != winit_window.is_decorated()
         {
             winit_window.set_decorations(window.decorations);
         }
 
-        if window.resizable != cache.window.resizable
-            && window.resizable != winit_window.is_resizable()
-        {
+        if window.resizable != cache.resizable && window.resizable != winit_window.is_resizable() {
             winit_window.set_resizable(window.resizable);
         }
 
-        if window.enabled_buttons != cache.window.enabled_buttons {
+        if window.enabled_buttons != cache.enabled_buttons {
             winit_window.set_enabled_buttons(convert_enabled_buttons(window.enabled_buttons));
         }
 
-        if window.resize_constraints != cache.window.resize_constraints {
+        if window.resize_constraints != cache.resize_constraints {
             let constraints = window.resize_constraints.check_constraints();
             let min_inner_size = LogicalSize {
                 width: constraints.min_width,
@@ -364,46 +261,10 @@
             winit_window.set_min_inner_size(Some(min_inner_size));
             if constraints.max_width.is_finite() && constraints.max_height.is_finite() {
                 winit_window.set_max_inner_size(Some(max_inner_size));
->>>>>>> ac43e620
-            }
-        }
-
-<<<<<<< HEAD
-            if window.resize_constraints != cache.resize_constraints {
-                let constraints = window.resize_constraints.check_constraints();
-                let min_inner_size = LogicalSize {
-                    width: constraints.min_width,
-                    height: constraints.min_height,
-                };
-                let max_inner_size = LogicalSize {
-                    width: constraints.max_width,
-                    height: constraints.max_height,
-                };
-
-                winit_window.set_min_inner_size(Some(min_inner_size));
-                if constraints.max_width.is_finite() && constraints.max_height.is_finite() {
-                    winit_window.set_max_inner_size(Some(max_inner_size));
-                }
-            }
-
-            if window.position != cache.position {
-                if let Some(position) = crate::winit_window_position(
-                    &window.position,
-                    &window.resolution,
-                    winit_window.available_monitors(),
-                    winit_window.primary_monitor(),
-                    winit_window.current_monitor(),
-                ) {
-                    let should_set = match winit_window.outer_position() {
-                        Ok(current_position) => current_position != position,
-                        _ => true,
-                    };
-
-                    if should_set {
-                        winit_window.set_outer_position(position);
-                    }
-=======
-        if window.position != cache.window.position {
+            }
+        }
+
+        if window.position != cache.position {
             if let Some(position) = crate::winit_window_position(
                 &window.position,
                 &window.resolution,
@@ -418,7 +279,6 @@
 
                 if should_set {
                     winit_window.set_outer_position(position);
->>>>>>> ac43e620
                 }
             }
         }
@@ -427,52 +287,52 @@
             winit_window.set_maximized(maximized);
         }
 
-<<<<<<< HEAD
-            if window.focused != cache.focused && window.focused {
-                winit_window.focus_window();
-            }
-
-            if window.window_level != cache.window_level {
-                winit_window.set_window_level(convert_window_level(window.window_level));
-            }
-
-            // Currently unsupported changes
-            if window.transparent != cache.transparent {
-                window.transparent = cache.transparent;
-                warn!(
-                    "Winit does not currently support updating transparency after window creation."
-                );
-            }
-
-            #[cfg(target_arch = "wasm32")]
-            if window.canvas != cache.canvas {
-                window.canvas = cache.canvas.clone();
-                warn!(
-                    "Bevy currently doesn't support modifying the window canvas after initialization."
-                );
-            }
-
-            if window.ime_enabled != cache.ime_enabled {
-                winit_window.set_ime_allowed(window.ime_enabled);
-            }
-
-            if window.ime_position != cache.ime_position {
-                winit_window.set_ime_position(LogicalPosition::new(
-                    window.ime_position.x,
-                    window.ime_position.y,
-                ));
-            }
-
-            if window.window_theme != cache.window_theme {
-                winit_window.set_theme(window.window_theme.map(convert_window_theme));
-            }
-
-            if window.visible != cache.visible {
-                winit_window.set_visible(window.visible);
-            }
-
-            **cache = window.clone();
-        }
+        if let Some(minimized) = window.internal.take_minimize_request() {
+            winit_window.set_minimized(minimized);
+        }
+
+        if window.focused != cache.focused && window.focused {
+            winit_window.focus_window();
+        }
+
+        if window.window_level != cache.window_level {
+            winit_window.set_window_level(convert_window_level(window.window_level));
+        }
+
+        // Currently unsupported changes
+        if window.transparent != cache.transparent {
+            window.transparent = cache.transparent;
+            warn!("Winit does not currently support updating transparency after window creation.");
+        }
+
+        #[cfg(target_arch = "wasm32")]
+        if window.canvas != cache.canvas {
+            window.canvas = cache.canvas.clone();
+            warn!(
+                "Bevy currently doesn't support modifying the window canvas after initialization."
+            );
+        }
+
+        if window.ime_enabled != cache.ime_enabled {
+            winit_window.set_ime_allowed(window.ime_enabled);
+        }
+
+        if window.ime_position != cache.ime_position {
+            winit_window.set_ime_cursor_area(
+                LogicalPosition::new(window.ime_position.x, window.ime_position.y),
+                PhysicalSize::new(10, 10),
+            );
+        }
+
+        if window.window_theme != cache.window_theme {
+            winit_window.set_theme(window.window_theme.map(convert_window_theme));
+        }
+
+        if window.visible != cache.visible {
+            winit_window.set_visible(window.visible);
+        }
+
+        **cache = window.clone();
     }
 }
 
@@ -484,53 +344,6 @@
         if let Some(winit_window) = winit_windows.get_window(entity) {
             data.changed_hook(winit_window, &cache);
             **cache = data.clone();
-=======
-        if let Some(minimized) = window.internal.take_minimize_request() {
-            winit_window.set_minimized(minimized);
-        }
-
-        if window.focused != cache.window.focused && window.focused {
-            winit_window.focus_window();
-        }
-
-        if window.window_level != cache.window.window_level {
-            winit_window.set_window_level(convert_window_level(window.window_level));
-        }
-
-        // Currently unsupported changes
-        if window.transparent != cache.window.transparent {
-            window.transparent = cache.window.transparent;
-            warn!("Winit does not currently support updating transparency after window creation.");
-        }
-
-        #[cfg(target_arch = "wasm32")]
-        if window.canvas != cache.window.canvas {
-            window.canvas = cache.window.canvas.clone();
-            warn!(
-                "Bevy currently doesn't support modifying the window canvas after initialization."
-            );
-        }
-
-        if window.ime_enabled != cache.window.ime_enabled {
-            winit_window.set_ime_allowed(window.ime_enabled);
-        }
-
-        if window.ime_position != cache.window.ime_position {
-            winit_window.set_ime_cursor_area(
-                LogicalPosition::new(window.ime_position.x, window.ime_position.y),
-                PhysicalSize::new(10, 10),
-            );
-        }
-
-        if window.window_theme != cache.window.window_theme {
-            winit_window.set_theme(window.window_theme.map(convert_window_theme));
-        }
-
-        if window.visible != cache.window.visible {
-            winit_window.set_visible(window.visible);
->>>>>>> ac43e620
-        }
-
-        cache.window = window.clone();
+        }
     }
 }